--- conflicted
+++ resolved
@@ -1,12 +1,7 @@
-<<<<<<< HEAD
-import { Address, Cell, toNano } from "@ton/core";
-import { CompilerEnvironment, evalConstantExpression } from "./constEval";
-=======
 import { Address, beginCell, BitString, Cell, toNano } from "@ton/core";
 import { paddedBufferToBits } from "@ton/core/dist/boc/utils/paddedBits";
 import * as crc32 from "crc-32";
-import { evalConstantExpression } from "./constEval";
->>>>>>> b3845733
+import { CompilerEnvironment, evalConstantExpression } from "./constEval";
 import { CompilerContext } from "./context";
 import {
     TactConstEvalError,
